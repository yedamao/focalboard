// Copyright (c) 2015-present Mattermost, Inc. All Rights Reserved.
// See LICENSE.txt for license information.
import React, {useState, useRef, useEffect} from 'react'
import debounce from 'lodash/debounce'
import {useIntl, IntlShape} from 'react-intl'

import {PropertyType} from '../blocks/board'
import {Utils} from '../utils'
import Menu from '../widgets/menu'
import './propertyMenu.scss'

type Props = {
    propertyId: string
    propertyName: string
    propertyType: PropertyType
    onTypeAndNameChanged: (newType: PropertyType, newName: string) => void
    onDelete: (id: string) => void
}

function typeDisplayName(intl: IntlShape, type: PropertyType): string {
    switch (type) {
    case 'text': return intl.formatMessage({id: 'PropertyType.Text', defaultMessage: 'Text'})
    case 'number': return intl.formatMessage({id: 'PropertyType.Number', defaultMessage: 'Number'})
    case 'select': return intl.formatMessage({id: 'PropertyType.Select', defaultMessage: 'Select'})
    case 'multiSelect': return intl.formatMessage({id: 'PropertyType.MultiSelect', defaultMessage: 'Multi Select'})
    case 'person': return intl.formatMessage({id: 'PropertyType.Person', defaultMessage: 'Person'})
    case 'file': return intl.formatMessage({id: 'PropertyType.File', defaultMessage: 'File or Media'})
    case 'checkbox': return intl.formatMessage({id: 'PropertyType.Checkbox', defaultMessage: 'Checkbox'})
    case 'url': return intl.formatMessage({id: 'PropertyType.URL', defaultMessage: 'URL'})
    case 'email': return intl.formatMessage({id: 'PropertyType.Email', defaultMessage: 'Email'})
    case 'phone': return intl.formatMessage({id: 'PropertyType.Phone', defaultMessage: 'Phone'})
    case 'createdTime': return intl.formatMessage({id: 'PropertyType.CreatedTime', defaultMessage: 'Created Time'})
    case 'createdBy': return intl.formatMessage({id: 'PropertyType.CreatedBy', defaultMessage: 'Created By'})
    case 'updatedTime': return intl.formatMessage({id: 'PropertyType.UpdatedTime', defaultMessage: 'Updated Time'})
    case 'updatedBy': return intl.formatMessage({id: 'PropertyType.UpdatedBy', defaultMessage: 'Updated By'})
    case 'date': return intl.formatMessage({id: 'PropertyType.Date', defaultMessage: 'Date'})
    default: {
        Utils.assertFailure(`typeDisplayName, unhandled type: ${type}`)
        return type
    }
    }
}
function typeMenuTitle(intl: IntlShape, type: PropertyType): string {
    return `${intl.formatMessage({id: 'PropertyMenu.typeTitle', defaultMessage: 'Type'})}: ${typeDisplayName(intl, type)}`
}

const PropertyMenu = React.memo((props: Props) => {
    const intl = useIntl()
    const nameTextbox = useRef<HTMLInputElement>(null)
    const [name, setName] = useState(props.propertyName)

    const deleteText = intl.formatMessage({
        id: 'PropertyMenu.Delete',
        defaultMessage: 'Delete',
    })

    const debouncedOnTypeAndNameChanged = (newType: PropertyType) => debounce(() => props.onTypeAndNameChanged(newType, name), 150)

    useEffect(() => {
        nameTextbox.current?.focus()
        nameTextbox.current?.setSelectionRange(0, name.length)
    }, [])

    const propertyTypes = [
        {type: 'text'},
        {type: 'number'},
        {type: 'email'},
        {type: 'phone'},
        {type: 'url'},
        {type: 'select'},
        {type: 'multiSelect'},
        {type: 'date'},
        {type: 'person'},
        {type: 'checkbox'},
        {type: 'createdTime'},
        {type: 'updatedTime'},
        {type: 'createdBy'},
        {type: 'updatedBy'},
    ]

    return (
        <Menu>
            <input
                ref={nameTextbox}
                type='text'
                className='PropertyMenu menu-textbox'
                onClick={(e) => e.stopPropagation()}
                onChange={(e) => setName(e.target.value)}
                value={name}
                onBlur={() => props.onTypeAndNameChanged(props.propertyType, name)}
                onKeyDown={(e) => {
                    if (e.keyCode === 13 || e.keyCode === 27) {
                        props.onTypeAndNameChanged(props.propertyType, name)
                        e.stopPropagation()
                    }
                }}
                spellCheck={true}
            />
            <Menu.SubMenu
                id='type'
                name={typeMenuTitle(intl, props.propertyType)}
            >
                <Menu.Label>
                    <b>
                        {intl.formatMessage({id: 'PropertyMenu.changeType', defaultMessage: 'Change property type'})}
                    </b>
                </Menu.Label>

                <Menu.Separator/>

<<<<<<< HEAD
                {
                    propertyTypes.map((propertyType) => (
                        <Menu.Text
                            key={propertyType.type}
                            id={propertyType.type}
                            name={typeDisplayName(intl, propertyType.type as PropertyType)}
                            onClick={() => props.onTypeChanged(propertyType.type as PropertyType)}
                        />
                    ))
                }
=======
                <Menu.Text
                    id='text'
                    name={typeDisplayName(intl, 'text')}
                    onClick={() => debouncedOnTypeAndNameChanged('text')()}
                />
                <Menu.Text
                    id='number'
                    name={typeDisplayName(intl, 'number')}
                    onClick={() => debouncedOnTypeAndNameChanged('number')()}
                />
                <Menu.Text
                    id='email'
                    name={typeDisplayName(intl, 'email')}
                    onClick={() => debouncedOnTypeAndNameChanged('email')()}
                />
                <Menu.Text
                    id='phone'
                    name={typeDisplayName(intl, 'phone')}
                    onClick={() => debouncedOnTypeAndNameChanged('phone')()}
                />
                <Menu.Text
                    id='url'
                    name={typeDisplayName(intl, 'url')}
                    onClick={() => debouncedOnTypeAndNameChanged('url')()}
                />
                <Menu.Text
                    id='select'
                    name={typeDisplayName(intl, 'select')}
                    onClick={() => debouncedOnTypeAndNameChanged('select')()}
                />
                <Menu.Text
                    id='multiSelect'
                    name={typeDisplayName(intl, 'multiSelect')}
                    onClick={() => debouncedOnTypeAndNameChanged('multiSelect')()}
                />
                <Menu.Text
                    id='date'
                    name={typeDisplayName(intl, 'date')}
                    onClick={() => debouncedOnTypeAndNameChanged('date')()}
                />
                <Menu.Text
                    id='person'
                    name={typeDisplayName(intl, 'person')}
                    onClick={() => debouncedOnTypeAndNameChanged('person')()}
                />
                <Menu.Text
                    id='checkbox'
                    name={typeDisplayName(intl, 'checkbox')}
                    onClick={() => debouncedOnTypeAndNameChanged('checkbox')()}
                />
                <Menu.Text
                    id='createdTime'
                    name={typeDisplayName(intl, 'createdTime')}
                    onClick={() => debouncedOnTypeAndNameChanged('createdTime')()}
                />
                <Menu.Text
                    id='updatedTime'
                    name={typeDisplayName(intl, 'updatedTime')}
                    onClick={() => debouncedOnTypeAndNameChanged('updatedTime')()}
                />
>>>>>>> 6b7419af
            </Menu.SubMenu>
            <Menu.Text
                id='delete'
                name={deleteText}
                onClick={() => props.onDelete(props.propertyId)}
            />
        </Menu>
    )
})

export default PropertyMenu<|MERGE_RESOLUTION|>--- conflicted
+++ resolved
@@ -108,7 +108,6 @@
 
                 <Menu.Separator/>
 
-<<<<<<< HEAD
                 {
                     propertyTypes.map((propertyType) => (
                         <Menu.Text
@@ -119,68 +118,6 @@
                         />
                     ))
                 }
-=======
-                <Menu.Text
-                    id='text'
-                    name={typeDisplayName(intl, 'text')}
-                    onClick={() => debouncedOnTypeAndNameChanged('text')()}
-                />
-                <Menu.Text
-                    id='number'
-                    name={typeDisplayName(intl, 'number')}
-                    onClick={() => debouncedOnTypeAndNameChanged('number')()}
-                />
-                <Menu.Text
-                    id='email'
-                    name={typeDisplayName(intl, 'email')}
-                    onClick={() => debouncedOnTypeAndNameChanged('email')()}
-                />
-                <Menu.Text
-                    id='phone'
-                    name={typeDisplayName(intl, 'phone')}
-                    onClick={() => debouncedOnTypeAndNameChanged('phone')()}
-                />
-                <Menu.Text
-                    id='url'
-                    name={typeDisplayName(intl, 'url')}
-                    onClick={() => debouncedOnTypeAndNameChanged('url')()}
-                />
-                <Menu.Text
-                    id='select'
-                    name={typeDisplayName(intl, 'select')}
-                    onClick={() => debouncedOnTypeAndNameChanged('select')()}
-                />
-                <Menu.Text
-                    id='multiSelect'
-                    name={typeDisplayName(intl, 'multiSelect')}
-                    onClick={() => debouncedOnTypeAndNameChanged('multiSelect')()}
-                />
-                <Menu.Text
-                    id='date'
-                    name={typeDisplayName(intl, 'date')}
-                    onClick={() => debouncedOnTypeAndNameChanged('date')()}
-                />
-                <Menu.Text
-                    id='person'
-                    name={typeDisplayName(intl, 'person')}
-                    onClick={() => debouncedOnTypeAndNameChanged('person')()}
-                />
-                <Menu.Text
-                    id='checkbox'
-                    name={typeDisplayName(intl, 'checkbox')}
-                    onClick={() => debouncedOnTypeAndNameChanged('checkbox')()}
-                />
-                <Menu.Text
-                    id='createdTime'
-                    name={typeDisplayName(intl, 'createdTime')}
-                    onClick={() => debouncedOnTypeAndNameChanged('createdTime')()}
-                />
-                <Menu.Text
-                    id='updatedTime'
-                    name={typeDisplayName(intl, 'updatedTime')}
-                    onClick={() => debouncedOnTypeAndNameChanged('updatedTime')()}
-                />
->>>>>>> 6b7419af
             </Menu.SubMenu>
             <Menu.Text
                 id='delete'
