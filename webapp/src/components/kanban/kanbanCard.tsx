--- conflicted
+++ resolved
@@ -16,11 +16,8 @@
 
 import './kanbanCard.scss'
 import PropertyValueElement from '../propertyValueElement'
-<<<<<<< HEAD
 import {CardTree} from '../../viewModel/cardTree'
-=======
 import Tooltip from '../../widgets/tooltip'
->>>>>>> 5b82dfda
 
 type Props = {
     card: Card
@@ -94,24 +91,16 @@
             {visiblePropertyTemplates.map((template) => (
                 <Tooltip
                     key={template.id}
-<<<<<<< HEAD
-                    readOnly={true}
-                    card={card}
-                    cardTree={props.cardTree}
-                    propertyTemplate={template}
-                    emptyDisplayValue=''
-                />
-=======
                     title={template.name}
                 >
                     <PropertyValueElement
                         readOnly={true}
                         card={card}
+                        cardTree={props.cardTree}
                         propertyTemplate={template}
                         emptyDisplayValue=''
                     />
                 </Tooltip>
->>>>>>> 5b82dfda
             ))}
         </div>
     )
