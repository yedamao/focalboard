--- conflicted
+++ resolved
@@ -41,7 +41,6 @@
         return <div/>
     }
 
-<<<<<<< HEAD
     const propertyValues = groupByProperty.options || []
     Utils.log(`${propertyValues.length} propertyValues`)
 
@@ -71,135 +70,6 @@
         },
         false,
     )
-=======
-    render(): JSX.Element {
-        const {boardTree} = this.props
-        const {groupByProperty} = boardTree
-
-        if (!groupByProperty) {
-            Utils.assertFailure('Board views must have groupByProperty set')
-            return <div/>
-        }
-
-        const propertyValues = groupByProperty.options || []
-        Utils.log(`${propertyValues.length} propertyValues`)
-
-        const {board, activeView, visibleGroups, hiddenGroups} = boardTree
-        const visiblePropertyTemplates = board.cardProperties.filter((template) => activeView.visiblePropertyIds.includes(template.id))
-        const isManualSort = activeView.sortOptions.length < 1
-
-        return (
-            <div className='Kanban'>
-                <div
-                    className='octo-board-header'
-                    id='mainBoardHeader'
-                >
-                    {/* Column headers */}
-
-                    {visibleGroups.map((group) => (
-                        <KanbanColumnHeader
-                            key={group.option.id}
-                            group={group}
-                            boardTree={boardTree}
-                            intl={this.props.intl}
-                            addCard={this.props.addCard}
-                            readonly={this.props.readonly}
-                            propertyNameChanged={this.propertyNameChanged}
-                            onDropToColumn={this.onDropToColumn}
-                        />
-                    ))}
-
-                    {/* Hidden column header */}
-
-                    {hiddenGroups.length > 0 &&
-                        <div className='octo-board-header-cell narrow'>
-                            <FormattedMessage
-                                id='BoardComponent.hidden-columns'
-                                defaultMessage='Hidden columns'
-                            />
-                        </div>
-                    }
-
-                    {!this.props.readonly &&
-                        <div className='octo-board-header-cell narrow'>
-                            <Button
-                                onClick={this.addGroupClicked}
-                            >
-                                <FormattedMessage
-                                    id='BoardComponent.add-a-group'
-                                    defaultMessage='+ Add a group'
-                                />
-                            </Button>
-                        </div>
-                    }
-                </div>
-
-                {/* Main content */}
-
-                <div
-                    className='octo-board-body'
-                    id='mainBoardBody'
-                >
-                    {/* Columns */}
-
-                    {visibleGroups.map((group) => (
-                        <KanbanColumn
-                            key={group.option.id || 'empty'}
-                            onDrop={(card: Card) => this.onDropToColumn(group.option, card)}
-                        >
-                            {group.cards.map((card) => (
-                                <KanbanCard
-                                    card={card}
-                                    visiblePropertyTemplates={visiblePropertyTemplates}
-                                    key={card.id}
-                                    readonly={this.props.readonly}
-                                    isSelected={this.props.selectedCardIds.includes(card.id)}
-                                    onClick={(e) => {
-                                        this.props.onCardClicked(e, card)
-                                    }}
-                                    onDrop={this.onDropToCard}
-                                    showCard={this.props.showCard}
-                                    isManualSort={isManualSort}
-                                />
-                            ))}
-                            {!this.props.readonly &&
-                                <Button
-                                    onClick={() => {
-                                        this.props.addCard(group.option.id, true)
-                                    }}
-                                >
-                                    <FormattedMessage
-                                        id='BoardComponent.new'
-                                        defaultMessage='+ New'
-                                    />
-                                </Button>
-                            }
-                        </KanbanColumn>
-                    ))}
-
-                    {/* Hidden columns */}
-
-                    {hiddenGroups.length > 0 &&
-                        <div className='octo-board-column narrow'>
-                            {hiddenGroups.map((group) => (
-                                <KanbanHiddenColumnItem
-                                    key={group.option.id}
-                                    group={group}
-                                    boardTree={boardTree}
-                                    intl={this.props.intl}
-                                    readonly={this.props.readonly}
-                                    onDrop={(card: Card) => this.onDropToColumn(group.option, card)}
-                                />
-                            ))}
-                        </div>}
-                </div>
-            </div>
-        )
-    }
-
-    private propertyNameChanged = async (option: IPropertyOption, text: string): Promise<void> => {
-        const {boardTree} = this.props
->>>>>>> 7d1a4f13
 
     const propertyNameChanged = async (option: IPropertyOption, text: string): Promise<void> => {
         await mutator.changePropertyOptionValue(boardTree, boardTree.groupByProperty!, option, text)
@@ -375,6 +245,7 @@
                                     props.onCardClicked(e, card)
                                 }}
                                 onDrop={onDropToCard}
+                                showCard={this.props.showCard}
                                 isManualSort={isManualSort}
                             />
                         ))}
