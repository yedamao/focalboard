--- conflicted
+++ resolved
@@ -108,7 +108,6 @@
         const {board} = boardTree
 
         return (
-<<<<<<< HEAD
             <UserContext.Consumer>
                 {(user) => (
                     <div
@@ -123,16 +122,16 @@
                             onKeyDown={this.keydownHandler}
                         />
                         {this.state.shownCardId &&
-                            <RootPortal>
-                                <CardDialog
-                                    key={this.state.shownCardId}
-                                    boardTree={boardTree}
-                                    cardId={this.state.shownCardId}
-                                    onClose={() => this.showCard(undefined)}
-                                    showCard={(cardId) => this.showCard(cardId)}
-                                    readonly={this.props.readonly}
-                                />
-                            </RootPortal>}
+                        <RootPortal>
+                            <CardDialog
+                                key={this.state.shownCardId}
+                                boardTree={boardTree}
+                                cardId={this.state.shownCardId}
+                                onClose={() => this.showCard(undefined)}
+                                showCard={(cardId) => this.showCard(cardId)}
+                                readonly={this.props.readonly}
+                            />
+                        </RootPortal>}
 
                         <div className='top-head'>
                             <TopBar/>
@@ -154,112 +153,37 @@
                         </div>
 
                         {activeView.viewType === 'board' &&
-                            <Kanban
-                                boardTree={boardTree}
-                                selectedCardIds={this.state.selectedCardIds}
-                                readonly={this.props.readonly}
-                                onCardClicked={this.cardClicked}
-                                addCard={(...args) => this.addCard(user, ...args)}
-                            />}
+                        <Kanban
+                            boardTree={boardTree}
+                            selectedCardIds={this.state.selectedCardIds}
+                            readonly={this.props.readonly}
+                            onCardClicked={this.cardClicked}
+                            addCard={(...args) => this.addCard(user, ...args)}
+                        />}
 
                         {activeView.viewType === 'table' &&
-                            <Table
-                                boardTree={boardTree}
-                                selectedCardIds={this.state.selectedCardIds}
-                                readonly={this.props.readonly}
-                                cardIdToFocusOnRender={this.state.cardIdToFocusOnRender}
-                                showCard={this.showCard}
-                                addCard={(...args) => this.addCard(user, ...args)}
-                                onCardClicked={this.cardClicked}
-                                intl={this.props.intl}
-                            />}
+                        <Table
+                            boardTree={boardTree}
+                            selectedCardIds={this.state.selectedCardIds}
+                            readonly={this.props.readonly}
+                            cardIdToFocusOnRender={this.state.cardIdToFocusOnRender}
+                            showCard={this.showCard}
+                            addCard={(...args) => this.addCard(user, ...args)}
+                            onCardClicked={this.cardClicked}
+                        />}
 
                         {activeView.viewType === 'gallery' &&
-                            <Gallery
-                                boardTree={boardTree}
-                                readonly={this.props.readonly}
-                                onCardClicked={this.cardClicked}
-                                selectedCardIds={this.state.selectedCardIds}
-                                addCard={(show) => this.addCard(user, '', show)}
-                            />}
+                        <Gallery
+                            boardTree={boardTree}
+                            readonly={this.props.readonly}
+                            onCardClicked={this.cardClicked}
+                            selectedCardIds={this.state.selectedCardIds}
+                            addCard={(show) => this.addCard(user, '', show)}
+                        />}
 
                     </div>
                 )}
             </UserContext.Consumer>
-=======
-            <div
-                className='BoardComponent'
-                ref={this.backgroundRef}
-                onClick={(e) => {
-                    this.backgroundClicked(e)
-                }}
-            >
-                <Hotkeys
-                    keyName='ctrl+d,del,esc,backspace'
-                    onKeyDown={this.keydownHandler}
-                />
-                {this.state.shownCardId &&
-                <RootPortal>
-                    <CardDialog
-                        key={this.state.shownCardId}
-                        boardTree={boardTree}
-                        cardId={this.state.shownCardId}
-                        onClose={() => this.showCard(undefined)}
-                        showCard={(cardId) => this.showCard(cardId)}
-                        readonly={this.props.readonly}
-                    />
-                </RootPortal>}
-
-                <div className='top-head'>
-                    <TopBar/>
-                    <ViewTitle
-                        key={board.id + board.title}
-                        board={board}
-                        readonly={this.props.readonly}
-                    />
-                    <ViewHeader
-                        boardTree={boardTree}
-                        showView={showView}
-                        setSearchText={this.props.setSearchText}
-                        addCard={() => this.addCard('', true)}
-                        addCardFromTemplate={this.addCardFromTemplate}
-                        addCardTemplate={this.addCardTemplate}
-                        editCardTemplate={this.editCardTemplate}
-                        readonly={this.props.readonly}
-                    />
-                </div>
-
-                {activeView.viewType === 'board' &&
-                <Kanban
-                    boardTree={boardTree}
-                    selectedCardIds={this.state.selectedCardIds}
-                    readonly={this.props.readonly}
-                    onCardClicked={this.cardClicked}
-                    addCard={this.addCard}
-                />}
-
-                {activeView.viewType === 'table' &&
-                <Table
-                    boardTree={boardTree}
-                    selectedCardIds={this.state.selectedCardIds}
-                    readonly={this.props.readonly}
-                    cardIdToFocusOnRender={this.state.cardIdToFocusOnRender}
-                    showCard={this.showCard}
-                    addCard={this.addCard}
-                    onCardClicked={this.cardClicked}
-                />}
-
-                {activeView.viewType === 'gallery' &&
-                <Gallery
-                    boardTree={boardTree}
-                    readonly={this.props.readonly}
-                    onCardClicked={this.cardClicked}
-                    selectedCardIds={this.state.selectedCardIds}
-                    addCard={(show) => this.addCard('', show)}
-                />}
-
-            </div>
->>>>>>> fd9be034
         )
     }
 
