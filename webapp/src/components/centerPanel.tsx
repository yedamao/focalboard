// Copyright (c) 2015-present Mattermost, Inc. All Rights Reserved.
// See LICENSE.txt for license information.
/* eslint-disable max-lines */
import React from 'react'
import {injectIntl, IntlShape} from 'react-intl'
import Hotkeys from 'react-hot-keys'

import {BlockIcons} from '../blockIcons'
import {Card, MutableCard} from '../blocks/card'
import {CardFilter} from '../cardFilter'
import mutator from '../mutator'
import {Utils} from '../utils'
import {BoardTree} from '../viewModel/boardTree'
import {UserSettings} from '../userSettings'

import './centerPanel.scss'

import CardDialog from './cardDialog'
import RootPortal from './rootPortal'
import TopBar from './topBar'
import ViewHeader from './viewHeader/viewHeader'
import ViewTitle from './viewTitle'
import Kanban from './kanban/kanban'
import Table from './table/table'
import Gallery from './gallery/gallery'

type Props = {
    boardTree: BoardTree
    showView: (id: string) => void
    setSearchText: (text?: string) => void
    intl: IntlShape
    readonly: boolean
}

type State = {
    shownCardId?: string
    selectedCardIds: string[]
    cardIdToFocusOnRender: string
}

class CenterPanel extends React.Component<Props, State> {
    private backgroundRef = React.createRef<HTMLDivElement>()

    private keydownHandler = (keyName: string, e: KeyboardEvent) => {
        if (e.target !== document.body || this.props.readonly) {
            return
        }

        if (keyName === 'esc') {
            if (this.state.selectedCardIds.length > 0) {
                this.setState({selectedCardIds: []})
                e.stopPropagation()
            }
        }

        if (this.state.selectedCardIds.length > 0) {
            if (keyName === 'del' || keyName === 'backspace') {
                // Backspace or Del: Delete selected cards
                this.deleteSelectedCards()
                e.stopPropagation()
            }

            // TODO: Might need a different hotkey, as Cmd+D is save bookmark on Chrome
            if (keyName === 'ctrl+d') {
                // CTRL+D: Duplicate selected cards
                this.duplicateSelectedCards()
                e.stopPropagation()
                e.preventDefault()
            }
        }
    }

    componentDidMount(): void {
        this.showCardInUrl()
    }

    constructor(props: Props) {
        super(props)
        this.state = {
            selectedCardIds: [],
            cardIdToFocusOnRender: '',
        }
    }

    shouldComponentUpdate(): boolean {
        return true
    }

    private showCardInUrl() {
        const queryString = new URLSearchParams(window.location.search)
        const cardId = queryString.get('c') || undefined
        if (cardId !== this.state.shownCardId) {
            this.setState({shownCardId: cardId})
        }
    }

    render(): JSX.Element {
        const {boardTree, showView} = this.props
        const {groupByProperty} = boardTree
        const {activeView} = boardTree

        if (!groupByProperty && activeView.viewType === 'board') {
            Utils.assertFailure('Board views must have groupByProperty set')
            return <div/>
        }

        const {board} = boardTree

        return (
            <div
                className='BoardComponent'
                ref={this.backgroundRef}
                onClick={(e) => {
                    this.backgroundClicked(e)
                }}
            >
                <Hotkeys
                    keyName='ctrl+d,del,esc,backspace'
                    onKeyDown={this.keydownHandler}
                />
                {this.state.shownCardId &&
                    <RootPortal>
                        <CardDialog
                            key={this.state.shownCardId}
                            boardTree={boardTree}
                            cardId={this.state.shownCardId}
                            onClose={() => this.showCard(undefined)}
                            showCard={(cardId) => this.showCard(cardId)}
                            readonly={this.props.readonly}
                        />
                    </RootPortal>}

                <div className='top-head'>
                    <TopBar/>
                    <ViewTitle
                        key={board.id + board.title}
                        board={board}
                        readonly={this.props.readonly}
                    />
                    <ViewHeader
                        boardTree={boardTree}
                        showView={showView}
                        setSearchText={this.props.setSearchText}
                        addCard={() => this.addCard('', true)}
                        addCardFromTemplate={this.addCardFromTemplate}
                        addCardTemplate={this.addCardTemplate}
                        editCardTemplate={this.editCardTemplate}
                        readonly={this.props.readonly}
                    />
                </div>

                {activeView.viewType === 'board' &&
<<<<<<< HEAD
                    <Kanban
                        boardTree={boardTree}
                        selectedCardIds={this.state.selectedCardIds}
                        readonly={this.props.readonly}
                        onCardClicked={this.cardClicked}
                        addCard={this.addCard}
                    />}
=======
                <Kanban
                    boardTree={boardTree}
                    selectedCardIds={this.state.selectedCardIds}
                    readonly={this.props.readonly}
                    onCardClicked={this.cardClicked}
                    addCard={this.addCard}
                    showCard={this.showCard}
                />}
>>>>>>> 7d1a4f13

                {activeView.viewType === 'table' &&
                    <Table
                        boardTree={boardTree}
                        selectedCardIds={this.state.selectedCardIds}
                        readonly={this.props.readonly}
                        cardIdToFocusOnRender={this.state.cardIdToFocusOnRender}
                        showCard={this.showCard}
                        addCard={this.addCard}
                        onCardClicked={this.cardClicked}
                    />}

                {activeView.viewType === 'gallery' &&
                    <Gallery
                        boardTree={boardTree}
                        readonly={this.props.readonly}
                        onCardClicked={this.cardClicked}
                        selectedCardIds={this.state.selectedCardIds}
                        addCard={(show) => this.addCard('', show)}
                    />}

            </div>
        )
    }

    private backgroundClicked(e: React.MouseEvent) {
        if (this.state.selectedCardIds.length > 0) {
            this.setState({selectedCardIds: []})
            e.stopPropagation()
        }
    }

    private addCardFromTemplate = async (cardTemplateId: string) => {
        await mutator.duplicateCard(
            cardTemplateId,
            this.props.intl.formatMessage({id: 'Mutator.new-card-from-template', defaultMessage: 'new card from template'}),
            false,
            async (newCardId) => {
                this.showCard(newCardId)
            },
            async () => {
                this.showCard(undefined)
            },
        )
    }

    addCard = async (groupByOptionId?: string, show = false): Promise<void> => {
        const {boardTree} = this.props
        const {activeView, board} = boardTree

        const card = new MutableCard()

        card.parentId = boardTree.board.id
        card.rootId = boardTree.board.rootId
        const propertiesThatMeetFilters = CardFilter.propertiesThatMeetFilterGroup(activeView.filter, board.cardProperties)
        if ((activeView.viewType === 'board' || activeView.viewType === 'table') && boardTree.groupByProperty) {
            if (groupByOptionId) {
                propertiesThatMeetFilters[boardTree.groupByProperty.id] = groupByOptionId
            } else {
                delete propertiesThatMeetFilters[boardTree.groupByProperty.id]
            }
        }
        card.properties = {...card.properties, ...propertiesThatMeetFilters}
        if (!card.icon && UserSettings.prefillRandomIcons) {
            card.icon = BlockIcons.shared.randomIcon()
        }
        await mutator.insertBlock(
            card,
            'add card',
            async () => {
                if (show) {
                    this.showCard(card.id)
                } else {
                    // Focus on this card's title inline on next render
                    this.setState({cardIdToFocusOnRender: card.id})
                    setTimeout(() => this.setState({cardIdToFocusOnRender: ''}), 100)
                }
            },
            async () => {
                this.showCard(undefined)
            },
        )
    }

    private addCardTemplate = async () => {
        const {boardTree} = this.props

        const cardTemplate = new MutableCard()
        cardTemplate.isTemplate = true
        cardTemplate.parentId = boardTree.board.id
        cardTemplate.rootId = boardTree.board.rootId
        await mutator.insertBlock(
            cardTemplate,
            'add card template',
            async () => {
                this.showCard(cardTemplate.id)
            }, async () => {
                this.showCard(undefined)
            },
        )
    }

    private editCardTemplate = (cardTemplateId: string) => {
        this.showCard(cardTemplateId)
    }

    cardClicked = (e: React.MouseEvent, card: Card): void => {
        const {boardTree} = this.props
        const {activeView} = boardTree

        if (e.shiftKey) {
            let selectedCardIds = this.state.selectedCardIds.slice()
            if (selectedCardIds.length > 0 && (e.metaKey || e.ctrlKey)) {
                // Cmd+Shift+Click: Extend the selection
                const orderedCardIds = boardTree.orderedCards().map((o) => o.id)
                const lastCardId = selectedCardIds[selectedCardIds.length - 1]
                const srcIndex = orderedCardIds.indexOf(lastCardId)
                const destIndex = orderedCardIds.indexOf(card.id)
                const newCardIds = (srcIndex < destIndex) ? orderedCardIds.slice(srcIndex, destIndex + 1) : orderedCardIds.slice(destIndex, srcIndex + 1)
                for (const newCardId of newCardIds) {
                    if (!selectedCardIds.includes(newCardId)) {
                        selectedCardIds.push(newCardId)
                    }
                }
                this.setState({selectedCardIds})
            } else {
                // Shift+Click: add to selection
                if (selectedCardIds.includes(card.id)) {
                    selectedCardIds = selectedCardIds.filter((o) => o !== card.id)
                } else {
                    selectedCardIds.push(card.id)
                }
                this.setState({selectedCardIds})
            }
        } else if (activeView.viewType === 'board' || activeView.viewType === 'gallery') {
            this.showCard(card.id)
        }

        e.stopPropagation()
    }

    private showCard = (cardId?: string) => {
        Utils.replaceUrlQueryParam('c', cardId)
        this.setState({selectedCardIds: [], shownCardId: cardId})
    }

    private async deleteSelectedCards() {
        const {selectedCardIds} = this.state
        if (selectedCardIds.length < 1) {
            return
        }

        mutator.performAsUndoGroup(async () => {
            for (const cardId of selectedCardIds) {
                const card = this.props.boardTree.allCards.find((o) => o.id === cardId)
                if (card) {
                    mutator.deleteBlock(card, selectedCardIds.length > 1 ? `delete ${selectedCardIds.length} cards` : 'delete card')
                } else {
                    Utils.assertFailure(`Selected card not found: ${cardId}`)
                }
            }
        })

        this.setState({selectedCardIds: []})
    }

    private async duplicateSelectedCards() {
        const {selectedCardIds} = this.state
        if (selectedCardIds.length < 1) {
            return
        }

        mutator.performAsUndoGroup(async () => {
            for (const cardId of selectedCardIds) {
                const card = this.props.boardTree.allCards.find((o) => o.id === cardId)
                if (card) {
                    mutator.duplicateCard(cardId)
                } else {
                    Utils.assertFailure(`Selected card not found: ${cardId}`)
                }
            }
        })

        this.setState({selectedCardIds: []})
    }
}

export default injectIntl(CenterPanel)<|MERGE_RESOLUTION|>--- conflicted
+++ resolved
@@ -150,15 +150,6 @@
                 </div>
 
                 {activeView.viewType === 'board' &&
-<<<<<<< HEAD
-                    <Kanban
-                        boardTree={boardTree}
-                        selectedCardIds={this.state.selectedCardIds}
-                        readonly={this.props.readonly}
-                        onCardClicked={this.cardClicked}
-                        addCard={this.addCard}
-                    />}
-=======
                 <Kanban
                     boardTree={boardTree}
                     selectedCardIds={this.state.selectedCardIds}
@@ -167,7 +158,6 @@
                     addCard={this.addCard}
                     showCard={this.showCard}
                 />}
->>>>>>> 7d1a4f13
 
                 {activeView.viewType === 'table' &&
                     <Table
