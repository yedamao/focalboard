import React from "react"
import { Archiver } from "../archiver"
import { BlockIcons } from "../blockIcons"
import { IPropertyOption } from "../board"
import { BoardTree } from "../boardTree"
import { Card } from "../card"
import { CardFilter } from "../cardFilter"
import ViewMenu from "../components/viewMenu"
import MenuWrapper from "../widgets/menuWrapper"
import Menu from "../widgets/menu"
import { Constants } from "../constants"
import { randomEmojiList } from "../emojiList"
import { Menu as OldMenu } from "../menu"
import { Mutator } from "../mutator"
import { OctoUtils } from "../octoUtils"
import { Utils } from "../utils"
import { BoardCard } from "./boardCard"
import { BoardColumn } from "./boardColumn"
import Button from "./button"
import { Editable } from "./editable"

type Props = {
	mutator: Mutator,
	boardTree?: BoardTree
	showView: (id: string) => void
	showCard: (card: Card) => void
	showFilter: (el: HTMLElement) => void
	setSearchText: (text: string) => void
}

type State = {
	isHoverOnCover: boolean
	isSearching: boolean
}

class BoardComponent extends React.Component<Props, State> {
	private draggedCard: Card
	private draggedHeaderOption: IPropertyOption
	private searchFieldRef = React.createRef<Editable>()

	constructor(props: Props) {
		super(props)
		this.state = { isHoverOnCover: false, isSearching: !!this.props.boardTree?.getSearchText()}
	}

	componentDidUpdate(prevPros: Props, prevState: State) {
		if (this.state.isSearching && !prevState.isSearching) {
			this.searchFieldRef.current.focus()
		}
	}

	render() {
		const { mutator, boardTree, showView } = this.props

		if (!boardTree || !boardTree.board) {
			return (
				<div>Loading...</div>
			)
		}

		const propertyValues = boardTree.groupByProperty?.options || []
		console.log(`${propertyValues.length} propertyValues`)

		const groupByStyle = { color: "#000000" }
		const { board, activeView } = boardTree
		const visiblePropertyTemplates = board.cardProperties.filter(template => activeView.visiblePropertyIds.includes(template.id))
		const hasFilter = activeView.filter && activeView.filter.filters?.length > 0
		const hasSort = activeView.sortOptions.length > 0

		return (
			<div className="octo-app">
				<div className="octo-frame">
					<div
						className="octo-hovercontrols"
						onMouseOver={() => { this.setState({ ...this.state, isHoverOnCover: true }) }}
						onMouseLeave={() => { this.setState({ ...this.state, isHoverOnCover: false }) }}
					>
						<Button
							style={{ display: (!board.icon && this.state.isHoverOnCover) ? null : "none" }}
							onClick={() => {
								const newIcon = BlockIcons.shared.randomIcon()
								mutator.changeIcon(board, newIcon)
							}}
						>Add Icon</Button>
					</div>

					<div className="octo-icontitle">
						{board.icon ?
							<MenuWrapper>
								<div className="octo-button octo-icon">{board.icon}</div>
								<Menu>
									<Menu.Text id='random' name='Random' onClick={() => mutator.changeIcon(board, undefined, "remove icon")}/>
									<Menu.Text id='remove' name='Remove Icon' onClick={() => mutator.changeIcon(board, BlockIcons.shared.randomIcon())}/>
								</Menu>
							</MenuWrapper>
							: undefined}
						<Editable className="title" text={board.title} placeholderText="Untitled Board" onChanged={(text) => { mutator.changeTitle(board, text) }} />
					</div>

					<div className="octo-board">
						<div className="octo-controls">
							<Editable style={{ color: "#000000", fontWeight: 600 }} text={activeView.title} placeholderText="Untitled View" onChanged={(text) => { mutator.changeTitle(activeView, text) }} />
							<MenuWrapper>
								<div
									className="octo-button"
									style={{ color: "#000000", fontWeight: 600 }}
								>
									<div className="imageDropdown"></div>
								</div>
								<ViewMenu
									board={board}
									mutator={mutator}
									boardTree={boardTree}
									showView={showView}
								/>
							</MenuWrapper>
							<div className="octo-spacer"></div>
							<div className="octo-button" onClick={(e) => { this.propertiesClicked(e) }}>Properties</div>
							<div className="octo-button" id="groupByButton" onClick={(e) => { this.groupByClicked(e) }}>
								Group by <span style={groupByStyle} id="groupByLabel">{boardTree.groupByProperty?.name}</span>
							</div>
							<div className={hasFilter ? "octo-button active" : "octo-button"} onClick={(e) => { this.filterClicked(e) }}>Filter</div>
							<div className={hasSort ? "octo-button active" : "octo-button"} onClick={(e) => { OctoUtils.showSortMenu(e, mutator, boardTree) }}>Sort</div>
							{this.state.isSearching
								? <Editable
									ref={this.searchFieldRef}
									text={boardTree.getSearchText()}
									placeholderText="Search text"
									style={{ color: "#000000" }}
									onChanged={(text) => { this.searchChanged(text) }}
									onKeyDown={(e) => { this.onSearchKeyDown(e) }}></Editable>
								: <div className="octo-button" onClick={() => { this.setState({ ...this.state, isSearching: true }) }}>Search</div>
							}
							<div className="octo-button" onClick={(e) => { this.optionsClicked(e) }}><div className="imageOptions" /></div>
							<div className="octo-button filled" onClick={() => { this.addCard(undefined) }}>New</div>
						</div>

						{/* Headers */}

						<div className="octo-board-header" id="mainBoardHeader">

							{/* No value */}

							<div className="octo-board-header-cell">
								<div className="octo-label" title={`Items with an empty ${boardTree.groupByProperty?.name} property will go here. This column cannot be removed.`}>{`No ${boardTree.groupByProperty?.name}`}</div>
								<Button text={`${boardTree.emptyGroupCards.length}`} />
								<div className="octo-spacer" />
								<Button><div className="imageOptions" /></Button>
								<Button onClick={() => { this.addCard(undefined) }}><div className="imageAdd" /></Button>
							</div>

							{boardTree.groups.map(group =>
								<div
									key={group.option.value}
									className="octo-board-header-cell"

									draggable={true}
									onDragStart={() => { this.draggedHeaderOption = group.option }}
									onDragEnd={() => { this.draggedHeaderOption = undefined }}

									onDragOver={(e) => { e.preventDefault(); (e.target as HTMLElement).classList.add("dragover") }}
									onDragEnter={(e) => { e.preventDefault(); (e.target as HTMLElement).classList.add("dragover") }}
									onDragLeave={(e) => { e.preventDefault(); (e.target as HTMLElement).classList.remove("dragover") }}
									onDrop={(e) => { e.preventDefault(); (e.target as HTMLElement).classList.remove("dragover"); this.onDropToColumn(group.option) }}
								>
									<Editable
										className={`octo-label ${group.option.color}`}
										text={group.option.value}
										onChanged={(text) => { this.propertyNameChanged(group.option, text) }} />
									<Button text={`${group.cards.length}`} />
									<div className="octo-spacer" />
									<MenuWrapper>
										<Button><div className="imageOptions" /></Button>
										<Menu>
											<Menu.Text id='delete' name='Delete' onClick={() => mutator.deletePropertyOption(boardTree, boardTree.groupByProperty, group.option)}/>
											<Menu.Separator/>
											{Constants.menuColors.map((color) =>
												<Menu.Color key={color.id} id={color.id} name={color.name} onClick={() => mutator.changePropertyOptionColor(boardTree.board, group.option, color.id)} />
											)}
										</Menu>
									</MenuWrapper>
									<Button onClick={() => { this.addCard(group.option.value) }}><div className="imageAdd" /></Button>
								</div>
							)}

							<div className="octo-board-header-cell">
								<Button text="+ Add a group" onClick={(e) => { this.addGroupClicked() }} />
							</div>
						</div>

						{/* Main content */}

						<div className="octo-board-body" id="mainBoardBody">

							{/* No value column */}

							<BoardColumn onDrop={(e) => { this.onDropToColumn(undefined) }}>
								{boardTree.emptyGroupCards.map(card =>
									<BoardCard
										mutator={mutator}
										card={card}
										visiblePropertyTemplates={visiblePropertyTemplates}
										key={card.id}
										onClick={() => { this.showCard(card) }}
										onDragStart={() => { this.draggedCard = card }}
										onDragEnd={() => { this.draggedCard = undefined }} />
								)}
								<Button text="+ New" onClick={() => { this.addCard(undefined) }} />
							</BoardColumn>

							{/* Columns */}

							{boardTree.groups.map(group =>
								<BoardColumn onDrop={(e) => { this.onDropToColumn(group.option) }} key={group.option.value}>
									{group.cards.map(card =>
										<BoardCard
											mutator={mutator}
											card={card}
											visiblePropertyTemplates={visiblePropertyTemplates}
											key={card.id}
											onClick={() => { this.showCard(card) }}
											onDragStart={() => { this.draggedCard = card }}
											onDragEnd={() => { this.draggedCard = undefined }} />
									)}
									<Button text="+ New" onClick={() => { this.addCard(group.option.value) }} />
								</BoardColumn>
							)}
						</div>
					</div>
				</div>
			</div>
		)
	}

<<<<<<< HEAD
	async showCard(card?: IBlock) {
=======
	private iconClicked(e: React.MouseEvent) {
		const { mutator, boardTree } = this.props
		const { board } = boardTree

		OldMenu.shared.options = [
			{ id: "random", name: "Random" },
			{ id: "remove", name: "Remove Icon" },
		]
		OldMenu.shared.onMenuClicked = (optionId: string, type?: string) => {
			switch (optionId) {
				case "remove":
					mutator.changeIcon(board, undefined, "remove icon")
					break
				case "random":
					const newIcon = BlockIcons.shared.randomIcon()
					mutator.changeIcon(board, newIcon)
					break
			}
		}
		OldMenu.shared.showAtElement(e.target as HTMLElement)
	}

	async showCard(card?: Card) {
>>>>>>> 9ac8d2b0
		console.log(`showCard: ${card?.title}`)

		await this.props.showCard(card)
	}

	async addCard(groupByValue?: string) {
		const { mutator, boardTree } = this.props
		const { activeView, board } = boardTree

		const card = new Card()
		card.parentId = boardTree.board.id
		card.properties = CardFilter.propertiesThatMeetFilterGroup(activeView.filter, board.cardProperties)
		if (boardTree.groupByProperty) {
			card.properties[boardTree.groupByProperty.id] = groupByValue
		}
		await mutator.insertBlock(card, "add card", async () => { await this.showCard(card) }, async () => { await this.showCard(undefined) })
	}

	async propertyNameChanged(option: IPropertyOption, text: string) {
		const { mutator, boardTree } = this.props

		await mutator.changePropertyOptionValue(boardTree, boardTree.groupByProperty, option, text)
	}

	private filterClicked(e: React.MouseEvent) {
		this.props.showFilter(e.target as HTMLElement)
	}

	private async optionsClicked(e: React.MouseEvent) {
		const { boardTree } = this.props

		OldMenu.shared.options = [
			{ id: "exportBoardArchive", name: "Export board archive" },
			{ id: "testAdd100Cards", name: "TEST: Add 100 cards" },
			{ id: "testAdd1000Cards", name: "TEST: Add 1,000 cards" },
		]

		OldMenu.shared.onMenuClicked = async (id: string) => {
			switch (id) {
				case "exportBoardArchive": {
					Archiver.exportBoardTree(boardTree)
					break
				}
				case "testAdd100Cards": {
					this.testAddCards(100)
					break
				}
				case "testAdd1000Cards": {
					this.testAddCards(1000)
					break
				}
			}
		}
		OldMenu.shared.showAtElement(e.target as HTMLElement)
	}

	private async testAddCards(count: number) {
		const { mutator, boardTree } = this.props
		const { board, activeView } = boardTree

		const startCount = boardTree?.cards?.length
		let optionIndex = 0

		for (let i = 0; i < count; i++) {
			const card = new Card()
			card.parentId = boardTree.board.id
			card.properties = CardFilter.propertiesThatMeetFilterGroup(activeView.filter, board.cardProperties)
			if (boardTree.groupByProperty && boardTree.groupByProperty.options.length > 0) {
				// Cycle through options
				const option = boardTree.groupByProperty.options[optionIndex]
				optionIndex = (optionIndex + 1) % boardTree.groupByProperty.options.length
				card.properties[boardTree.groupByProperty.id] = option.value
				card.title = `Test Card ${startCount + i + 1}`
				card.icon = BlockIcons.shared.randomIcon()
			}
			await mutator.insertBlock(card, "test add card")
		}
	}

	private async propertiesClicked(e: React.MouseEvent) {
		const { mutator, boardTree } = this.props
		const { activeView } = boardTree

		const selectProperties = boardTree.board.cardProperties
		OldMenu.shared.options = selectProperties.map((o) => {
			const isVisible = activeView.visiblePropertyIds.includes(o.id)
			return { id: o.id, name: o.name, type: "switch", isOn: isVisible }
		})

		OldMenu.shared.onMenuToggled = async (id: string, isOn: boolean) => {
			const property = selectProperties.find(o => o.id === id)
			Utils.assertValue(property)
			Utils.log(`Toggle property ${property.name} ${isOn}`)

			let newVisiblePropertyIds = []
			if (activeView.visiblePropertyIds.includes(id)) {
				newVisiblePropertyIds = activeView.visiblePropertyIds.filter(o => o !== id)
			} else {
				newVisiblePropertyIds = [...activeView.visiblePropertyIds, id]
			}
			await mutator.changeViewVisibleProperties(activeView, newVisiblePropertyIds)
		}
		OldMenu.shared.showAtElement(e.target as HTMLElement)
	}

	private async groupByClicked(e: React.MouseEvent) {
		const { mutator, boardTree } = this.props

		const selectProperties = boardTree.board.cardProperties.filter(o => o.type === "select")
		OldMenu.shared.options = selectProperties.map((o) => { return { id: o.id, name: o.name } })
		OldMenu.shared.onMenuClicked = async (command: string) => {
			if (boardTree.activeView.groupById === command) { return }

			await mutator.changeViewGroupById(boardTree.activeView, command)
		}
		OldMenu.shared.showAtElement(e.target as HTMLElement)
	}

	async addGroupClicked() {
		console.log(`onAddGroupClicked`)

		const { mutator, boardTree } = this.props

		const option: IPropertyOption = {
			value: "New group",
			color: "#cccccc"
		}

		Utils.assert(boardTree.groupByProperty)
		await mutator.insertPropertyOption(boardTree, boardTree.groupByProperty, option, "add group")
	}

	async onDropToColumn(option: IPropertyOption) {
		const { mutator, boardTree } = this.props
		const { draggedCard, draggedHeaderOption } = this
		const propertyValue = option ? option.value : undefined

		Utils.assertValue(mutator)
		Utils.assertValue(boardTree)

		if (draggedCard) {
			Utils.log(`ondrop. Card: ${draggedCard.title}, column: ${propertyValue}`)
			const oldValue = draggedCard.properties[boardTree.groupByProperty.id]
			if (propertyValue !== oldValue) {
				await mutator.changePropertyValue(draggedCard, boardTree.groupByProperty.id, propertyValue, "drag card")
			}
		} else if (draggedHeaderOption) {
			Utils.log(`ondrop. Header option: ${draggedHeaderOption.value}, column: ${propertyValue}`)
			Utils.assertValue(boardTree.groupByProperty)

			// Move option to new index
			const { board } = boardTree
			const options = boardTree.groupByProperty.options
			const destIndex = option ? options.indexOf(option) : 0

			await mutator.changePropertyOptionOrder(board, boardTree.groupByProperty, draggedHeaderOption, destIndex)
		}
	}

	onSearchKeyDown(e: React.KeyboardEvent) {
		if (e.keyCode === 27) {		// ESC: Clear search
			this.searchFieldRef.current.text = ""
			this.setState({ ...this.state, isSearching: false })
			this.props.setSearchText(undefined)
			e.preventDefault()
		}
	}

	searchChanged(text?: string) {
		this.props.setSearchText(text)
	}
}

export { BoardComponent }<|MERGE_RESOLUTION|>--- conflicted
+++ resolved
@@ -232,33 +232,7 @@
 		)
 	}
 
-<<<<<<< HEAD
-	async showCard(card?: IBlock) {
-=======
-	private iconClicked(e: React.MouseEvent) {
-		const { mutator, boardTree } = this.props
-		const { board } = boardTree
-
-		OldMenu.shared.options = [
-			{ id: "random", name: "Random" },
-			{ id: "remove", name: "Remove Icon" },
-		]
-		OldMenu.shared.onMenuClicked = (optionId: string, type?: string) => {
-			switch (optionId) {
-				case "remove":
-					mutator.changeIcon(board, undefined, "remove icon")
-					break
-				case "random":
-					const newIcon = BlockIcons.shared.randomIcon()
-					mutator.changeIcon(board, newIcon)
-					break
-			}
-		}
-		OldMenu.shared.showAtElement(e.target as HTMLElement)
-	}
-
 	async showCard(card?: Card) {
->>>>>>> 9ac8d2b0
 		console.log(`showCard: ${card?.title}`)
 
 		await this.props.showCard(card)
