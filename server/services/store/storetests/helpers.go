package storetests

import (
	"testing"

	"github.com/mattermost/focalboard/server/model"
	"github.com/mattermost/focalboard/server/services/store"
	"github.com/stretchr/testify/require"
)

func InsertBlocks(t *testing.T, s store.Store, container store.Container, blocks []model.Block, userID string) {
<<<<<<< HEAD
	for _, block := range blocks {
		err := s.InsertBlock(container, &block, userID)
=======
	for i := range blocks {
		err := s.InsertBlock(container, &blocks[i], userID)
>>>>>>> b791f288
		require.NoError(t, err)
	}
}

func DeleteBlocks(t *testing.T, s store.Store, container store.Container, blocks []model.Block, modifiedBy string) {
	for _, block := range blocks {
		err := s.DeleteBlock(container, block.ID, modifiedBy)
		require.NoError(t, err)
	}
}

func ContainsBlockWithID(blocks []model.Block, blockID string) bool {
	for _, block := range blocks {
		if block.ID == blockID {
			return true
		}
	}

	return false
}<|MERGE_RESOLUTION|>--- conflicted
+++ resolved
@@ -9,13 +9,8 @@
 )
 
 func InsertBlocks(t *testing.T, s store.Store, container store.Container, blocks []model.Block, userID string) {
-<<<<<<< HEAD
-	for _, block := range blocks {
-		err := s.InsertBlock(container, &block, userID)
-=======
 	for i := range blocks {
 		err := s.InsertBlock(container, &blocks[i], userID)
->>>>>>> b791f288
 		require.NoError(t, err)
 	}
 }
