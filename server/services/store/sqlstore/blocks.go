--- conflicted
+++ resolved
@@ -422,27 +422,7 @@
 		block.UpdateAt,
 		block.DeleteAt,
 	)
-<<<<<<< HEAD
-=======
-
-	// TODO: migrate this delete/insert to an upsert
-	deleteQuery := s.getQueryBuilder().
-		Delete(s.tablePrefix + "blocks").
-		Where(sq.Eq{"id": block.ID}).
-		Where(sq.Eq{"COALESCE(workspace_id, '0')": c.WorkspaceID})
-	_, err = sq.ExecContextWith(ctx, tx, deleteQuery)
-	if err != nil {
-		_ = tx.Rollback()
-		return err
-	}
-
-	_, err = sq.ExecContextWith(ctx, tx, query.Into(s.tablePrefix+"blocks"))
-	if err != nil {
-		_ = tx.Rollback()
-		return err
-	}
-
->>>>>>> fd9be034
+
 	_, err = sq.ExecContextWith(ctx, tx, query.Into(s.tablePrefix+"blocks_history"))
 	if err != nil {
 		_ = tx.Rollback()
