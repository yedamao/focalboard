package api

import (
	"encoding/json"
	"fmt"
	"io/ioutil"
	"net/http"
	"path/filepath"
	"strconv"
	"strings"
	"time"

	"github.com/gorilla/mux"
	"github.com/mattermost/focalboard/server/app"
	"github.com/mattermost/focalboard/server/model"
	"github.com/mattermost/focalboard/server/services/audit"
	"github.com/mattermost/focalboard/server/services/mlog"
	"github.com/mattermost/focalboard/server/services/store"
	"github.com/mattermost/focalboard/server/utils"
)

const (
	HeaderRequestedWith    = "X-Requested-With"
	HeaderRequestedWithXML = "XMLHttpRequest"
	SingleUser             = "single-user"
)

const (
	ErrorNoWorkspaceCode    = 1000
	ErrorNoWorkspaceMessage = "No workspace"
)

type PermissionError struct {
	msg string
}

func (pe PermissionError) Error() string {
	return pe.msg
}

// ----------------------------------------------------------------------------------------------------
// REST APIs

type API struct {
	app             *app.App
	authService     string
	singleUserToken string
	MattermostAuth  bool
	logger          *mlog.Logger
	audit           *audit.Audit
}

func NewAPI(app *app.App, singleUserToken string, authService string, logger *mlog.Logger, audit *audit.Audit) *API {
	return &API{
		app:             app,
		singleUserToken: singleUserToken,
		authService:     authService,
		logger:          logger,
		audit:           audit,
	}
}

func (a *API) RegisterRoutes(r *mux.Router) {
	apiv1 := r.PathPrefix("/api/v1").Subrouter()
	apiv1.Use(a.requireCSRFToken)

	apiv1.HandleFunc("/workspaces/{workspaceID}/blocks", a.sessionRequired(a.handleGetBlocks)).Methods("GET")
	apiv1.HandleFunc("/workspaces/{workspaceID}/blocks", a.sessionRequired(a.handlePostBlocks)).Methods("POST")
	apiv1.HandleFunc("/workspaces/{workspaceID}/blocks/{blockID}", a.sessionRequired(a.handleDeleteBlock)).Methods("DELETE")
	apiv1.HandleFunc("/workspaces/{workspaceID}/blocks/{blockID}/subtree", a.attachSession(a.handleGetSubTree, false)).Methods("GET")

	apiv1.HandleFunc("/workspaces/{workspaceID}/blocks/export", a.sessionRequired(a.handleExport)).Methods("GET")
	apiv1.HandleFunc("/workspaces/{workspaceID}/blocks/import", a.sessionRequired(a.handleImport)).Methods("POST")

	apiv1.HandleFunc("/workspaces/{workspaceID}/sharing/{rootID}", a.sessionRequired(a.handlePostSharing)).Methods("POST")
	apiv1.HandleFunc("/workspaces/{workspaceID}/sharing/{rootID}", a.sessionRequired(a.handleGetSharing)).Methods("GET")

	apiv1.HandleFunc("/workspaces/{workspaceID}", a.sessionRequired(a.handleGetWorkspace)).Methods("GET")
	apiv1.HandleFunc("/workspaces/{workspaceID}/regenerate_signup_token", a.sessionRequired(a.handlePostWorkspaceRegenerateSignupToken)).Methods("POST")
	apiv1.HandleFunc("/workspaces/{workspaceID}/users", a.sessionRequired(a.getWorkspaceUsers)).Methods("GET")

	// User APIs
	apiv1.HandleFunc("/users/me", a.sessionRequired(a.handleGetMe)).Methods("GET")
	apiv1.HandleFunc("/users/{userID}", a.sessionRequired(a.handleGetUser)).Methods("GET")
	apiv1.HandleFunc("/users/{userID}/changepassword", a.sessionRequired(a.handleChangePassword)).Methods("POST")

	apiv1.HandleFunc("/login", a.handleLogin).Methods("POST")
	apiv1.HandleFunc("/register", a.handleRegister).Methods("POST")

	apiv1.HandleFunc("/workspaces/{workspaceID}/{rootID}/files", a.sessionRequired(a.handleUploadFile)).Methods("POST")

	// Get Files API

	files := r.PathPrefix("/files").Subrouter()
	files.HandleFunc("/workspaces/{workspaceID}/{rootID}/{filename}", a.attachSession(a.handleServeFile, false)).Methods("GET")
}

func (a *API) RegisterAdminRoutes(r *mux.Router) {
	r.HandleFunc("/api/v1/admin/users/{username}/password", a.adminRequired(a.handleAdminSetPassword)).Methods("POST")
}

func (a *API) requireCSRFToken(next http.Handler) http.Handler {
	return http.HandlerFunc(func(w http.ResponseWriter, r *http.Request) {
		if !a.checkCSRFToken(r) {
			a.logger.Error("checkCSRFToken FAILED")
			a.errorResponse(w, http.StatusBadRequest, "", nil)
			return
		}

		next.ServeHTTP(w, r)
	})
}

func (a *API) checkCSRFToken(r *http.Request) bool {
	token := r.Header.Get(HeaderRequestedWith)
	return token == HeaderRequestedWithXML
}

func (a *API) hasValidReadTokenForBlock(r *http.Request, container store.Container, blockID string) bool {
	query := r.URL.Query()
	readToken := query.Get("read_token")

	if len(readToken) < 1 {
		return false
	}

	isValid, err := a.app.IsValidReadToken(container, blockID, readToken)
	if err != nil {
		a.logger.Error("IsValidReadToken ERROR", mlog.Err(err))
		return false
	}

	return isValid
}

func (a *API) getContainerAllowingReadTokenForBlock(r *http.Request, blockID string) (*store.Container, error) {
	ctx := r.Context()
	session, _ := ctx.Value(sessionContextKey).(*model.Session)

	if a.MattermostAuth {
		// Workspace auth
		vars := mux.Vars(r)
		workspaceID := vars["workspaceID"]

		container := store.Container{
			WorkspaceID: workspaceID,
		}

		if workspaceID == "0" {
			return &container, nil
		}

		// Has session and access to workspace
		if session != nil && a.app.DoesUserHaveWorkspaceAccess(session.UserID, container.WorkspaceID) {
			return &container, nil
		}

		// No session, but has valid read token (read-only mode)
		if len(blockID) > 0 && a.hasValidReadTokenForBlock(r, container, blockID) {
			return &container, nil
		}

		return nil, PermissionError{"access denied to workspace"}
	}

	// Native auth: always use root workspace
	container := store.Container{
		WorkspaceID: "0",
	}

	// Has session
	if session != nil {
		return &container, nil
	}

	// No session, but has valid read token (read-only mode)
	if len(blockID) > 0 && a.hasValidReadTokenForBlock(r, container, blockID) {
		return &container, nil
	}

	return nil, PermissionError{"access denied to workspace"}
}

func (a *API) getContainer(r *http.Request) (*store.Container, error) {
	return a.getContainerAllowingReadTokenForBlock(r, "")
}

func (a *API) handleGetBlocks(w http.ResponseWriter, r *http.Request) {
	// swagger:operation GET /api/v1/workspaces/{workspaceID}/blocks getBlocks
	//
	// Returns blocks
	//
	// ---
	// produces:
	// - application/json
	// parameters:
	// - name: workspaceID
	//   in: path
	//   description: Workspace ID
	//   required: true
	//   type: string
	// - name: parent_id
	//   in: query
	//   description: ID of parent block, omit to specify all blocks
	//   required: false
	//   type: string
	// - name: type
	//   in: query
	//   description: Type of blocks to return, omit to specify all types
	//   required: false
	//   type: string
	// security:
	// - BearerAuth: []
	// responses:
	//   '200':
	//     description: success
	//     schema:
	//       type: array
	//       items:
	//         "$ref": "#/definitions/Block"
	//   default:
	//     description: internal error
	//     schema:
	//       "$ref": "#/definitions/ErrorResponse"

	query := r.URL.Query()
	parentID := query.Get("parent_id")
	blockType := query.Get("type")
	container, err := a.getContainer(r)
	if err != nil {
		a.noContainerErrorResponse(w, err)
		return
	}

	auditRec := a.makeAuditRecord(r, "getBlocks", audit.Fail)
	defer a.audit.LogRecord(audit.LevelRead, auditRec)
	auditRec.AddMeta("parentID", parentID)
	auditRec.AddMeta("blockType", blockType)

	blocks, err := a.app.GetBlocks(*container, parentID, blockType)
	if err != nil {
		a.errorResponse(w, http.StatusInternalServerError, "", err)
		return
	}

	a.logger.Debug("GetBlocks",
		mlog.String("parentID", parentID),
		mlog.String("blockType", blockType),
		mlog.Int("block_count", len(blocks)),
	)

	json, err := json.Marshal(blocks)
	if err != nil {
		a.errorResponse(w, http.StatusInternalServerError, "", err)
		return
	}

	jsonBytesResponse(w, http.StatusOK, json)

	auditRec.AddMeta("blockCount", len(blocks))
	auditRec.Success()
}

func stampModificationMetadata(r *http.Request, blocks []model.Block, auditRec *audit.Record) {
	ctx := r.Context()
	session := ctx.Value(sessionContextKey).(*model.Session)
	userID := session.UserID
	if userID == SingleUser {
		userID = ""
	}

	now := utils.GetMillis()
	for i := range blocks {
		blocks[i].ModifiedBy = userID
		blocks[i].UpdateAt = now

		if auditRec != nil {
			auditRec.AddMeta("block_"+strconv.FormatInt(int64(i), 10), blocks[i])
		}
	}
}

func (a *API) handlePostBlocks(w http.ResponseWriter, r *http.Request) {
	// swagger:operation POST /api/v1/workspaces/{workspaceID}/blocks updateBlocks
	//
	// Insert or update blocks
	//
	// ---
	// produces:
	// - application/json
	// parameters:
	// - name: workspaceID
	//   in: path
	//   description: Workspace ID
	//   required: true
	//   type: string
	// - name: Body
	//   in: body
	//   description: array of blocks to insert or update
	//   required: true
	//   schema:
	//     type: array
	//     items:
	//       "$ref": "#/definitions/Block"
	// security:
	// - BearerAuth: []
	// responses:
	//   '200':
	//     description: success
	//   default:
	//     description: internal error
	//     schema:
	//       "$ref": "#/definitions/ErrorResponse"

	container, err := a.getContainer(r)
	if err != nil {
		a.noContainerErrorResponse(w, err)
		return
	}

	requestBody, err := ioutil.ReadAll(r.Body)
	if err != nil {
		a.errorResponse(w, http.StatusInternalServerError, "", err)
		return
	}

	var blocks []model.Block

	err = json.Unmarshal(requestBody, &blocks)
	if err != nil {
		a.errorResponse(w, http.StatusInternalServerError, "", err)
		return
	}

	for _, block := range blocks {
		// Error checking
		if len(block.Type) < 1 {
			message := fmt.Sprintf("missing type for block id %s", block.ID)
			a.errorResponse(w, http.StatusBadRequest, message, nil)
			return
		}

		if block.CreateAt < 1 {
			message := fmt.Sprintf("invalid createAt for block id %s", block.ID)
			a.errorResponse(w, http.StatusBadRequest, message, nil)
			return
		}

		if block.UpdateAt < 1 {
			message := fmt.Sprintf("invalid UpdateAt for block id %s", block.ID)
			a.errorResponse(w, http.StatusBadRequest, message, nil)
			return
		}
	}

	auditRec := a.makeAuditRecord(r, "postBlocks", audit.Fail)
	defer a.audit.LogRecord(audit.LevelModify, auditRec)

	stampModificationMetadata(r, blocks, auditRec)

	ctx := r.Context()
<<<<<<< HEAD
	session := ctx.Value("session").(*model.Session)
=======
	session := ctx.Value(sessionContextKey).(*model.Session)
>>>>>>> b791f288

	err = a.app.InsertBlocks(*container, blocks, session.UserID)
	if err != nil {
		a.errorResponse(w, http.StatusInternalServerError, "", err)
		return
	}

	a.logger.Debug("POST Blocks", mlog.Int("block_count", len(blocks)))
	jsonStringResponse(w, http.StatusOK, "{}")

	auditRec.AddMeta("blockCount", len(blocks))
	auditRec.Success()
}

func (a *API) handleGetUser(w http.ResponseWriter, r *http.Request) {
	// swagger:operation GET /api/v1/users/{userID} getUser
	//
	// Returns a user
	//
	// ---
	// produces:
	// - application/json
	// parameters:
	// - name: userID
	//   in: path
	//   description: User ID
	//   required: true
	//   type: string
	// security:
	// - BearerAuth: []
	// responses:
	//   '200':
	//     description: success
	//     schema:
	//       "$ref": "#/definitions/User"
	//   default:
	//     description: internal error
	//     schema:
	//       "$ref": "#/definitions/ErrorResponse"

	vars := mux.Vars(r)
	userID := vars["userID"]

	auditRec := a.makeAuditRecord(r, "postBlocks", audit.Fail)
	defer a.audit.LogRecord(audit.LevelRead, auditRec)
	auditRec.AddMeta("userID", userID)

	user, err := a.app.GetUser(userID)
	if err != nil {
		a.errorResponse(w, http.StatusInternalServerError, "", err)
		return
	}

	userData, err := json.Marshal(user)
	if err != nil {
		a.errorResponse(w, http.StatusInternalServerError, "", err)
		return
	}

	jsonBytesResponse(w, http.StatusOK, userData)
	auditRec.Success()
}

func (a *API) handleGetMe(w http.ResponseWriter, r *http.Request) {
	// swagger:operation GET /api/v1/users/me getMe
	//
	// Returns the currently logged-in user
	//
	// ---
	// produces:
	// - application/json
	// security:
	// - BearerAuth: []
	// responses:
	//   '200':
	//     description: success
	//     schema:
	//       "$ref": "#/definitions/User"
	//   default:
	//     description: internal error
	//     schema:
	//       "$ref": "#/definitions/ErrorResponse"

	ctx := r.Context()
	session := ctx.Value(sessionContextKey).(*model.Session)
	var user *model.User
	var err error

	auditRec := a.makeAuditRecord(r, "getMe", audit.Fail)
	defer a.audit.LogRecord(audit.LevelRead, auditRec)

	if session.UserID == SingleUser {
		now := time.Now().Unix()
		user = &model.User{
			ID:       SingleUser,
			Username: SingleUser,
			Email:    SingleUser,
			CreateAt: now,
			UpdateAt: now,
		}
	} else {
		user, err = a.app.GetUser(session.UserID)
		if err != nil {
			a.errorResponse(w, http.StatusInternalServerError, "", err)
			return
		}
	}

	userData, err := json.Marshal(user)
	if err != nil {
		a.errorResponse(w, http.StatusInternalServerError, "", err)
		return
	}

	jsonBytesResponse(w, http.StatusOK, userData)

	auditRec.AddMeta("userID", user.ID)
	auditRec.Success()
}

func (a *API) handleDeleteBlock(w http.ResponseWriter, r *http.Request) {
	// swagger:operation DELETE /api/v1/workspaces/{workspaceID}/blocks/{blockID} deleteBlock
	//
	// Deletes a block
	//
	// ---
	// produces:
	// - application/json
	// parameters:
	// - name: workspaceID
	//   in: path
	//   description: Workspace ID
	//   required: true
	//   type: string
	// - name: blockID
	//   in: path
	//   description: ID of block to delete
	//   required: true
	//   type: string
	// security:
	// - BearerAuth: []
	// responses:
	//   '200':
	//     description: success
	//   default:
	//     description: internal error
	//     schema:
	//       "$ref": "#/definitions/ErrorResponse"

	ctx := r.Context()
	session := ctx.Value(sessionContextKey).(*model.Session)
	userID := session.UserID

	vars := mux.Vars(r)
	blockID := vars["blockID"]

	container, err := a.getContainer(r)
	if err != nil {
		a.noContainerErrorResponse(w, err)
		return
	}

	auditRec := a.makeAuditRecord(r, "deleteBlock", audit.Fail)
	defer a.audit.LogRecord(audit.LevelModify, auditRec)
	auditRec.AddMeta("blockID", blockID)

	err = a.app.DeleteBlock(*container, blockID, userID)
	if err != nil {
		a.errorResponse(w, http.StatusInternalServerError, "", err)
		return
	}

	a.logger.Debug("DELETE Block", mlog.String("blockID", blockID))
	jsonStringResponse(w, http.StatusOK, "{}")

	auditRec.Success()
}

func (a *API) handleGetSubTree(w http.ResponseWriter, r *http.Request) {
	// swagger:operation GET /api/v1/workspaces/{workspaceID}/blocks/{blockID}/subtree getSubTree
	//
	// Returns the blocks of a subtree
	//
	// ---
	// produces:
	// - application/json
	// parameters:
	// - name: workspaceID
	//   in: path
	//   description: Workspace ID
	//   required: true
	//   type: string
	// - name: blockID
	//   in: path
	//   description: The ID of the root block of the subtree
	//   required: true
	//   type: string
	// - name: l
	//   in: query
	//   description: The number of levels to return. 2 or 3. Defaults to 2.
	//   required: false
	//   type: integer
	//   minimum: 2
	//   maximum: 3
	// security:
	// - BearerAuth: []
	// responses:
	//   '200':
	//     description: success
	//     schema:
	//       type: array
	//       items:
	//         "$ref": "#/definitions/Block"
	//   default:
	//     description: internal error
	//     schema:
	//       "$ref": "#/definitions/ErrorResponse"

	vars := mux.Vars(r)
	blockID := vars["blockID"]

	container, err := a.getContainerAllowingReadTokenForBlock(r, blockID)
	if err != nil {
		a.noContainerErrorResponse(w, err)
		return
	}

	query := r.URL.Query()
	levels, err := strconv.ParseInt(query.Get("l"), 10, 32)
	if err != nil {
		levels = 2
	}

	if levels != 2 && levels != 3 {
		a.logger.Error("Invalid levels", mlog.Int64("levels", levels))
		a.errorResponse(w, http.StatusBadRequest, "invalid levels", nil)
		return
	}

	auditRec := a.makeAuditRecord(r, "getSubTree", audit.Fail)
	defer a.audit.LogRecord(audit.LevelRead, auditRec)
	auditRec.AddMeta("blockID", blockID)

	blocks, err := a.app.GetSubTree(*container, blockID, int(levels))
	if err != nil {
		a.errorResponse(w, http.StatusInternalServerError, "", err)
		return
	}

	a.logger.Debug("GetSubTree",
		mlog.Int64("levels", levels),
		mlog.String("blockID", blockID),
		mlog.Int("block_count", len(blocks)),
	)
	json, err := json.Marshal(blocks)
	if err != nil {
		a.errorResponse(w, http.StatusInternalServerError, "", err)
		return
	}

	jsonBytesResponse(w, http.StatusOK, json)

	auditRec.AddMeta("blockCount", len(blocks))
	auditRec.Success()
}

func (a *API) handleExport(w http.ResponseWriter, r *http.Request) {
	// swagger:operation GET /api/v1/workspaces/{workspaceID}/blocks/export exportBlocks
	//
	// Returns all blocks
	//
	// ---
	// produces:
	// - application/json
	// parameters:
	// - name: workspaceID
	//   in: path
	//   description: Workspace ID
	//   required: true
	//   type: string
	// security:
	// - BearerAuth: []
	// responses:
	//   '200':
	//     description: success
	//     schema:
	//       type: array
	//       items:
	//         "$ref": "#/definitions/Block"
	//   default:
	//     description: internal error
	//     schema:
	//       "$ref": "#/definitions/ErrorResponse"

	query := r.URL.Query()
	rootID := query.Get("root_id")
	container, err := a.getContainer(r)
	if err != nil {
		a.noContainerErrorResponse(w, err)
		return
	}

	auditRec := a.makeAuditRecord(r, "export", audit.Fail)
	defer a.audit.LogRecord(audit.LevelRead, auditRec)
	auditRec.AddMeta("rootID", rootID)

	var blocks []model.Block
	if rootID == "" {
		blocks, err = a.app.GetAllBlocks(*container)
	} else {
		blocks, err = a.app.GetBlocksWithRootID(*container, rootID)
	}
	if err != nil {
		a.errorResponse(w, http.StatusInternalServerError, "", err)
		return
	}

	a.logger.Debug("raw blocks", mlog.Int("block_count", len(blocks)))
	auditRec.AddMeta("rawCount", len(blocks))

	blocks = filterOrphanBlocks(blocks)

	a.logger.Debug("EXPORT filtered blocks", mlog.Int("block_count", len(blocks)))
	auditRec.AddMeta("filteredCount", len(blocks))

	json, err := json.Marshal(blocks)
	if err != nil {
		a.errorResponse(w, http.StatusInternalServerError, "", err)
		return
	}

	jsonBytesResponse(w, http.StatusOK, json)

	auditRec.Success()
}

func filterOrphanBlocks(blocks []model.Block) (ret []model.Block) {
	queue := make([]model.Block, 0)
	childrenOfBlockWithID := make(map[string]*[]model.Block)

	// Build the trees from nodes
	for _, block := range blocks {
		if len(block.ParentID) == 0 {
			// Queue root blocks to process first
			queue = append(queue, block)
		} else {
			siblings := childrenOfBlockWithID[block.ParentID]
			if siblings != nil {
				*siblings = append(*siblings, block)
			} else {
				siblings := []model.Block{block}
				childrenOfBlockWithID[block.ParentID] = &siblings
			}
		}
	}

	// Map the trees to an array, which skips orphaned nodes
	blocks = make([]model.Block, 0)
	for len(queue) > 0 {
		block := queue[0]
		queue = queue[1:] // dequeue
		blocks = append(blocks, block)
		children := childrenOfBlockWithID[block.ID]
		if children != nil {
			queue = append(queue, (*children)...)
		}
	}

	return blocks
}

func (a *API) handleImport(w http.ResponseWriter, r *http.Request) {
	// swagger:operation POST /api/v1/workspaces/{workspaceID}/blocks/import importBlocks
	//
	// Import blocks
	//
	// ---
	// produces:
	// - application/json
	// parameters:
	// - name: workspaceID
	//   in: path
	//   description: Workspace ID
	//   required: true
	//   type: string
	// - name: Body
	//   in: body
	//   description: array of blocks to import
	//   required: true
	//   schema:
	//     type: array
	//     items:
	//       "$ref": "#/definitions/Block"
	// security:
	// - BearerAuth: []
	// responses:
	//   '200':
	//     description: success
	//   default:
	//     description: internal error
	//     schema:
	//       "$ref": "#/definitions/ErrorResponse"

	container, err := a.getContainer(r)
	if err != nil {
		a.noContainerErrorResponse(w, err)
		return
	}

	requestBody, err := ioutil.ReadAll(r.Body)
	if err != nil {
		a.errorResponse(w, http.StatusInternalServerError, "", err)
		return
	}

	var blocks []model.Block

	err = json.Unmarshal(requestBody, &blocks)
	if err != nil {
		a.errorResponse(w, http.StatusInternalServerError, "", err)
		return
	}

	auditRec := a.makeAuditRecord(r, "import", audit.Fail)
	defer a.audit.LogRecord(audit.LevelModify, auditRec)

	stampModificationMetadata(r, blocks, auditRec)

	ctx := r.Context()
<<<<<<< HEAD
	session := ctx.Value("session").(*model.Session)
=======
	session := ctx.Value(sessionContextKey).(*model.Session)
>>>>>>> b791f288
	err = a.app.InsertBlocks(*container, blocks, session.UserID)
	if err != nil {
		a.errorResponse(w, http.StatusInternalServerError, "", err)
		return
	}

	jsonStringResponse(w, http.StatusOK, "{}")

	a.logger.Debug("IMPORT Blocks", mlog.Int("block_count", len(blocks)))
	auditRec.AddMeta("blockCount", len(blocks))
	auditRec.Success()
}

// Sharing

func (a *API) handleGetSharing(w http.ResponseWriter, r *http.Request) {
	// swagger:operation GET /api/v1/workspaces/{workspaceID}/sharing/{rootID} getSharing
	//
	// Returns sharing information for a root block
	//
	// ---
	// produces:
	// - application/json
	// parameters:
	// - name: workspaceID
	//   in: path
	//   description: Workspace ID
	//   required: true
	//   type: string
	// - name: rootID
	//   in: path
	//   description: ID of the root block
	//   required: true
	//   type: string
	// security:
	// - BearerAuth: []
	// responses:
	//   '200':
	//     description: success
	//     schema:
	//       "$ref": "#/definitions/Sharing"
	//   default:
	//     description: internal error
	//     schema:
	//       "$ref": "#/definitions/ErrorResponse"

	vars := mux.Vars(r)
	rootID := vars["rootID"]

	container, err := a.getContainer(r)
	if err != nil {
		a.noContainerErrorResponse(w, err)
		return
	}

	auditRec := a.makeAuditRecord(r, "getSharing", audit.Fail)
	defer a.audit.LogRecord(audit.LevelRead, auditRec)
	auditRec.AddMeta("rootID", rootID)

	sharing, err := a.app.GetSharing(*container, rootID)
	if err != nil {
		a.errorResponse(w, http.StatusInternalServerError, "", err)
		return
	}

	sharingData, err := json.Marshal(sharing)
	if err != nil {
		a.errorResponse(w, http.StatusInternalServerError, "", err)
		return
	}

	jsonBytesResponse(w, http.StatusOK, sharingData)

	if sharing == nil {
		sharing = &model.Sharing{}
	}
	a.logger.Debug("GET sharing",
		mlog.String("rootID", rootID),
		mlog.String("shareID", sharing.ID),
		mlog.Bool("enabled", sharing.Enabled),
	)
	auditRec.AddMeta("shareID", sharing.ID)
	auditRec.AddMeta("enabled", sharing.Enabled)
	auditRec.Success()
}

func (a *API) handlePostSharing(w http.ResponseWriter, r *http.Request) {
	// swagger:operation POST /api/v1/workspaces/{workspaceID}/sharing/{rootID} postSharing
	//
	// Sets sharing information for a root block
	//
	// ---
	// produces:
	// - application/json
	// parameters:
	// - name: workspaceID
	//   in: path
	//   description: Workspace ID
	//   required: true
	//   type: string
	// - name: rootID
	//   in: path
	//   description: ID of the root block
	//   required: true
	//   type: string
	// - name: Body
	//   in: body
	//   description: sharing information for a root block
	//   required: true
	//   schema:
	//     "$ref": "#/definitions/Sharing"
	// security:
	// - BearerAuth: []
	// responses:
	//   '200':
	//     description: success
	//   default:
	//     description: internal error
	//     schema:
	//       "$ref": "#/definitions/ErrorResponse"

	container, err := a.getContainer(r)
	if err != nil {
		a.noContainerErrorResponse(w, err)
		return
	}

	requestBody, err := ioutil.ReadAll(r.Body)
	if err != nil {
		a.errorResponse(w, http.StatusInternalServerError, "", err)
		return
	}

	var sharing model.Sharing

	err = json.Unmarshal(requestBody, &sharing)
	if err != nil {
		a.errorResponse(w, http.StatusInternalServerError, "", err)
		return
	}

	auditRec := a.makeAuditRecord(r, "postSharing", audit.Fail)
	defer a.audit.LogRecord(audit.LevelModify, auditRec)
	auditRec.AddMeta("shareID", sharing.ID)
	auditRec.AddMeta("enabled", sharing.Enabled)

	// Stamp ModifiedBy
	ctx := r.Context()
	session := ctx.Value(sessionContextKey).(*model.Session)
	userID := session.UserID
	if userID == SingleUser {
		userID = ""
	}
	sharing.ModifiedBy = userID

	err = a.app.UpsertSharing(*container, sharing)
	if err != nil {
		a.errorResponse(w, http.StatusInternalServerError, "", err)
		return
	}

	jsonStringResponse(w, http.StatusOK, "{}")

	a.logger.Debug("POST sharing", mlog.String("sharingID", sharing.ID))
	auditRec.Success()
}

// Workspace

func (a *API) handleGetWorkspace(w http.ResponseWriter, r *http.Request) {
	// swagger:operation GET /api/v1/workspaces/{workspaceID} getWorkspace
	//
	// Returns information of the root workspace
	//
	// ---
	// produces:
	// - application/json
	// parameters:
	// - name: workspaceID
	//   in: path
	//   description: Workspace ID
	//   required: true
	//   type: string
	// security:
	// - BearerAuth: []
	// responses:
	//   '200':
	//     description: success
	//     schema:
	//       "$ref": "#/definitions/Workspace"
	//   default:
	//     description: internal error
	//     schema:
	//       "$ref": "#/definitions/ErrorResponse"

	var workspace *model.Workspace
	var err error

	if a.MattermostAuth {
		vars := mux.Vars(r)
		workspaceID := vars["workspaceID"]

		ctx := r.Context()
		session := ctx.Value(sessionContextKey).(*model.Session)
		if !a.app.DoesUserHaveWorkspaceAccess(session.UserID, workspaceID) {
			a.errorResponse(w, http.StatusUnauthorized, "", nil)
			return
		}

		workspace, err = a.app.GetWorkspace(workspaceID)
		if err != nil {
			a.errorResponse(w, http.StatusInternalServerError, "", err)
		}
		if workspace == nil {
			a.errorResponse(w, http.StatusUnauthorized, "", nil)
			return
		}
	} else {
		workspace, err = a.app.GetRootWorkspace()
		if err != nil {
			a.errorResponse(w, http.StatusInternalServerError, "", err)
			return
		}
	}

	auditRec := a.makeAuditRecord(r, "getWorkspace", audit.Fail)
	defer a.audit.LogRecord(audit.LevelRead, auditRec)
	auditRec.AddMeta("resultWorkspaceID", workspace.ID)

	workspaceData, err := json.Marshal(workspace)
	if err != nil {
		a.errorResponse(w, http.StatusInternalServerError, "", err)
		return
	}

	jsonBytesResponse(w, http.StatusOK, workspaceData)
	auditRec.Success()
}

func (a *API) handlePostWorkspaceRegenerateSignupToken(w http.ResponseWriter, r *http.Request) {
	// swagger:operation POST /api/v1/workspaces/{workspaceID}/regenerate_signup_token regenerateSignupToken
	//
	// Regenerates the signup token for the root workspace
	//
	// ---
	// produces:
	// - application/json
	// parameters:
	// - name: workspaceID
	//   in: path
	//   description: Workspace ID
	//   required: true
	//   type: string
	// security:
	// - BearerAuth: []
	// responses:
	//   '200':
	//     description: success
	//   default:
	//     description: internal error
	//     schema:
	//       "$ref": "#/definitions/ErrorResponse"

	workspace, err := a.app.GetRootWorkspace()
	if err != nil {
		a.errorResponse(w, http.StatusInternalServerError, "", err)
		return
	}

	auditRec := a.makeAuditRecord(r, "regenerateSignupToken", audit.Fail)
	defer a.audit.LogRecord(audit.LevelModify, auditRec)

	workspace.SignupToken = utils.CreateGUID()

	err = a.app.UpsertWorkspaceSignupToken(*workspace)
	if err != nil {
		a.errorResponse(w, http.StatusInternalServerError, "", err)
		return
	}

	jsonStringResponse(w, http.StatusOK, "{}")
	auditRec.Success()
}

// File upload

func (a *API) handleServeFile(w http.ResponseWriter, r *http.Request) {
	// swagger:operation GET /workspaces/{workspaceID}/{rootID}/{fileID} getFile
	//
	// Returns the contents of an uploaded file
	//
	// ---
	// produces:
	// - application/json
	// - image/jpg
	// - image/png
	// parameters:
	// - name: workspaceID
	//   in: path
	//   description: Workspace ID
	//   required: true
	//   type: string
	// - name: rootID
	//   in: path
	//   description: ID of the root block
	//   required: true
	//   type: string
	// - name: fileID
	//   in: path
	//   description: ID of the file
	//   required: true
	//   type: string
	// security:
	// - BearerAuth: []
	// responses:
	//   '200':
	//     description: success
	//   default:
	//     description: internal error
	//     schema:
	//       "$ref": "#/definitions/ErrorResponse"

	vars := mux.Vars(r)
	workspaceID := vars["workspaceID"]
	rootID := vars["rootID"]
	filename := vars["filename"]

	// Caller must have access to the root block's container
	_, err := a.getContainerAllowingReadTokenForBlock(r, rootID)
	if err != nil {
		a.noContainerErrorResponse(w, err)
		return
	}

	auditRec := a.makeAuditRecord(r, "getFile", audit.Fail)
	defer a.audit.LogRecord(audit.LevelRead, auditRec)
	auditRec.AddMeta("rootID", rootID)
	auditRec.AddMeta("filename", filename)

	contentType := "image/jpg"

	fileExtension := strings.ToLower(filepath.Ext(filename))
	if fileExtension == "png" {
		contentType = "image/png"
	}

	w.Header().Set("Content-Type", contentType)

	fileReader, err := a.app.GetFileReader(workspaceID, rootID, filename)
	if err != nil {
		a.errorResponse(w, http.StatusInternalServerError, "", err)
		return
	}
	defer fileReader.Close()
	http.ServeContent(w, r, filename, time.Now(), fileReader)
	auditRec.Success()
}

// FileUploadResponse is the response to a file upload
// swagger:model
type FileUploadResponse struct {
	// The FileID to retrieve the uploaded file
	// required: true
	FileID string `json:"fileId"`
}

func (a *API) handleUploadFile(w http.ResponseWriter, r *http.Request) {
	// swagger:operation POST /api/v1/workspaces/{workspaceID}/{rootID}/files uploadFile
	//
	// Upload a binary file, attached to a root block
	//
	// ---
	// consumes:
	// - multipart/form-data
	// produces:
	// - application/json
	// parameters:
	// - name: workspaceID
	//   in: path
	//   description: Workspace ID
	//   required: true
	//   type: string
	// - name: rootID
	//   in: path
	//   description: ID of the root block
	//   required: true
	//   type: string
	// - name: uploaded file
	//   in: formData
	//   type: file
	//   description: The file to upload
	// security:
	// - BearerAuth: []
	// responses:
	//   '200':
	//     description: success
	//     schema:
	//       "$ref": "#/definitions/FileUploadResponse"
	//   default:
	//     description: internal error
	//     schema:
	//       "$ref": "#/definitions/ErrorResponse"

	vars := mux.Vars(r)
	workspaceID := vars["workspaceID"]
	rootID := vars["rootID"]

	// Caller must have access to the root block's container
	_, err := a.getContainerAllowingReadTokenForBlock(r, rootID)
	if err != nil {
		a.noContainerErrorResponse(w, err)
		return
	}

	file, handle, err := r.FormFile("file")
	if err != nil {
		fmt.Fprintf(w, "%v", err)

		return
	}
	defer file.Close()

	auditRec := a.makeAuditRecord(r, "uploadFile", audit.Fail)
	defer a.audit.LogRecord(audit.LevelModify, auditRec)
	auditRec.AddMeta("rootID", rootID)
	auditRec.AddMeta("filename", handle.Filename)

	fileID, err := a.app.SaveFile(file, workspaceID, rootID, handle.Filename)
	if err != nil {
		a.errorResponse(w, http.StatusInternalServerError, "", err)
		return
	}

	a.logger.Debug("uploadFile",
		mlog.String("filename", handle.Filename),
		mlog.String("fileID", fileID),
	)
	data, err := json.Marshal(FileUploadResponse{FileID: fileID})
	if err != nil {
		a.errorResponse(w, http.StatusInternalServerError, "", err)
		return
	}

	jsonBytesResponse(w, http.StatusOK, data)

	auditRec.AddMeta("fileID", fileID)
	auditRec.Success()
}

func (a *API) getWorkspaceUsers(w http.ResponseWriter, r *http.Request) {
	// swagger:operation GET /api/v1/workspaces/{workspaceID}/users getWorkspaceUsers
	//
	// Returns workspace users
	//
	// ---
	// produces:
	// - application/json
	// parameters:
	// - name: workspaceID
	//   in: path
	//   description: Workspace ID
	//   required: true
	//   type: string
	// security:
	// - BearerAuth: []
	// responses:
	//   '200':
	//     description: success
	//     schema:
	//       type: array
	//       items:
	//         "$ref": "#/definitions/User"
	//   default:
	//     description: internal error
	//     schema:
	//       "$ref": "#/definitions/ErrorResponse"

	vars := mux.Vars(r)
	workspaceID := vars["workspaceID"]

	ctx := r.Context()
	session := ctx.Value(sessionContextKey).(*model.Session)
	if !a.app.DoesUserHaveWorkspaceAccess(session.UserID, workspaceID) {
		a.errorResponse(w, http.StatusForbidden, "Access denied to workspace", PermissionError{"access denied to workspace"})
		return
	}

	auditRec := a.makeAuditRecord(r, "getUsers", audit.Fail)
	defer a.audit.LogRecord(audit.LevelRead, auditRec)

	users, err := a.app.GetWorkspaceUsers(workspaceID)
	if err != nil {
		a.errorResponse(w, http.StatusInternalServerError, "", err)
		return
	}

	data, err := json.Marshal(users)
	if err != nil {
		a.errorResponse(w, http.StatusInternalServerError, "", err)
		return
	}

	jsonBytesResponse(w, http.StatusOK, data)

	auditRec.AddMeta("userCount", len(users))
	auditRec.Success()
}

// Response helpers

func (a *API) errorResponse(w http.ResponseWriter, code int, message string, sourceError error) {
	a.logger.Error("API ERROR",
		mlog.Int("code", code),
		mlog.Err(sourceError),
	)
	w.Header().Set("Content-Type", "application/json")
	data, err := json.Marshal(model.ErrorResponse{Error: message, ErrorCode: code})
	if err != nil {
		data = []byte("{}")
	}
	w.WriteHeader(code)
	_, _ = w.Write(data)
}

func (a *API) errorResponseWithCode(w http.ResponseWriter, statusCode int, errorCode int, message string, sourceError error) {
	a.logger.Error("API ERROR",
		mlog.Int("status", statusCode),
		mlog.Int("code", errorCode),
		mlog.Err(sourceError),
	)
	w.Header().Set("Content-Type", "application/json")
	data, err := json.Marshal(model.ErrorResponse{Error: message, ErrorCode: errorCode})
	if err != nil {
		data = []byte("{}")
	}
	w.WriteHeader(statusCode)
	_, _ = w.Write(data)
}

func (a *API) noContainerErrorResponse(w http.ResponseWriter, sourceError error) {
	a.errorResponseWithCode(w, http.StatusBadRequest, ErrorNoWorkspaceCode, ErrorNoWorkspaceMessage, sourceError)
}

func jsonStringResponse(w http.ResponseWriter, code int, message string) { //nolint:unparam
	w.Header().Set("Content-Type", "application/json")
	w.WriteHeader(code)
	fmt.Fprint(w, message)
}

func jsonBytesResponse(w http.ResponseWriter, code int, json []byte) { //nolint:unparam
	w.Header().Set("Content-Type", "application/json")
	w.WriteHeader(code)
	_, _ = w.Write(json)
}<|MERGE_RESOLUTION|>--- conflicted
+++ resolved
@@ -359,11 +359,7 @@
 	stampModificationMetadata(r, blocks, auditRec)
 
 	ctx := r.Context()
-<<<<<<< HEAD
-	session := ctx.Value("session").(*model.Session)
-=======
 	session := ctx.Value(sessionContextKey).(*model.Session)
->>>>>>> b791f288
 
 	err = a.app.InsertBlocks(*container, blocks, session.UserID)
 	if err != nil {
@@ -793,11 +789,7 @@
 	stampModificationMetadata(r, blocks, auditRec)
 
 	ctx := r.Context()
-<<<<<<< HEAD
-	session := ctx.Value("session").(*model.Session)
-=======
 	session := ctx.Value(sessionContextKey).(*model.Session)
->>>>>>> b791f288
 	err = a.app.InsertBlocks(*container, blocks, session.UserID)
 	if err != nil {
 		a.errorResponse(w, http.StatusInternalServerError, "", err)
