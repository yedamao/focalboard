--- conflicted
+++ resolved
@@ -351,14 +351,10 @@
 
 	stampModificationMetadata(r, blocks, auditRec)
 
-<<<<<<< HEAD
 	ctx := r.Context()
 	session := ctx.Value("session").(*model.Session)
 
-	err = a.app().InsertBlocks(*container, blocks, session.UserID)
-=======
-	err = a.app.InsertBlocks(*container, blocks)
->>>>>>> fd9be034
+	err = a.app.InsertBlocks(*container, blocks, session.UserID)
 	if err != nil {
 		a.errorResponse(w, http.StatusInternalServerError, "", err)
 		return
@@ -785,13 +781,9 @@
 
 	stampModificationMetadata(r, blocks, auditRec)
 
-<<<<<<< HEAD
 	ctx := r.Context()
 	session := ctx.Value("session").(*model.Session)
-	err = a.app().InsertBlocks(*container, blocks, session.UserID)
-=======
-	err = a.app.InsertBlocks(*container, blocks)
->>>>>>> fd9be034
+	err = a.app.InsertBlocks(*container, blocks, session.UserID)
 	if err != nil {
 		a.errorResponse(w, http.StatusInternalServerError, "", err)
 		return
